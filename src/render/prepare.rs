use std::marker::PhantomData;

use crate::map::{
    TilemapId, TilemapSize, TilemapSpacing, TilemapTexture, TilemapTextureSize, TilemapTileSize,
    TilemapType,
};
use crate::render::extract::ExtractedFrustum;
use crate::{
    prelude::TilemapGridSize, render::RenderChunkSize, render::SecondsSinceStartup, FrustumCulling,
};
use bevy::log::trace;
use bevy::{
    math::{Mat4, UVec4},
    prelude::{
        Commands, Component, ComputedVisibility, Entity, GlobalTransform, Query, Res, ResMut, Vec2,
    },
    render::{
        render_resource::{DynamicUniformBuffer, ShaderType},
        renderer::{RenderDevice, RenderQueue},
    },
};

use super::{
    chunk::{ChunkId, PackedTileData, RenderChunk2dStorage, TilemapUniformData},
    extract::{ExtractedRemovedMap, ExtractedRemovedTile, ExtractedTile, ExtractedTilemapTexture},
    DynamicUniformIndex,
};

#[derive(ShaderType, Component, Clone)]
pub struct MeshUniform {
    pub transform: Mat4,
}

#[allow(clippy::too_many_arguments, clippy::type_complexity)]
pub(crate) fn prepare(
    mut commands: Commands,
    mut chunk_storage: ResMut<RenderChunk2dStorage>,
    mut mesh_uniforms: ResMut<DynamicUniformBuffer<MeshUniform>>,
    mut tilemap_uniforms: ResMut<DynamicUniformBuffer<TilemapUniformData>>,
    chunk_size: Res<RenderChunkSize>,
    extracted_tiles: Query<&ExtractedTile>,
    extracted_tilemaps: Query<(
        Entity,
        &GlobalTransform,
        &TilemapTileSize,
        &TilemapTextureSize,
        &TilemapSpacing,
        &TilemapGridSize,
        &TilemapType,
        &TilemapTexture,
        &TilemapSize,
        &ComputedVisibility,
        &FrustumCulling,
    )>,
    extracted_tilemap_textures: Query<&ExtractedTilemapTexture>,
    extracted_frustum_query: Query<&ExtractedFrustum>,
    render_device: Res<RenderDevice>,
    render_queue: Res<RenderQueue>,
    seconds_since_startup: Res<SecondsSinceStartup>,
) {
    for tile in extracted_tiles.iter() {
        // First if the tile position has changed remove the tile from the old location.
        if tile.position != tile.old_position.0 {
            chunk_storage.remove_tile_with_entity(tile.entity);
        }

        let chunk_index = chunk_size.map_tile_to_chunk(&tile.position);
        let (
            _entity,
            transform,
            tile_size,
            texture_size,
            spacing,
            grid_size,
            mesh_type,
            texture,
            map_size,
            visibility,
            frustum_culling,
        ) = extracted_tilemaps.get(tile.tilemap_id.0).unwrap();

        let chunk_data = UVec4::new(
<<<<<<< HEAD
            chunk_index.x * scale.x as u32,
            chunk_index.y * scale.y as u32,
=======
            chunk_pos.x,
            chunk_pos.y,
>>>>>>> 3af8b959
            transform.translation().z as u32,
            tile.tilemap_id.0.id(),
        );

        let in_chunk_tile_index = chunk_size.map_tile_to_chunk_tile(&tile.position, &chunk_index);
        let chunk = chunk_storage.get_or_add(
            tile.entity,
            in_chunk_tile_index,
            &chunk_data,
            **chunk_size,
            *mesh_type,
            *tile_size,
            (*texture_size).into(),
            (*spacing).into(),
            *grid_size,
            texture.clone(),
            *map_size,
            *transform,
            visibility,
            frustum_culling,
        );
        chunk.set(
            &in_chunk_tile_index.into(),
            Some(PackedTileData {
                position: chunk_size
                    .map_tile_to_chunk_tile(&tile.position, &chunk_index)
                    .as_vec2()
                    .extend(tile.tile.position.z)
                    .extend(tile.tile.position.w),
                ..tile.tile
            }),
        );
    }

    // Copies transform changes from tilemap to chunks.
    for (
        entity,
        global_transform,
        tile_size,
        texture_size,
        spacing,
        grid_size,
        map_type,
        texture,
        map_size,
        visibility,
        frustum_culling,
    ) in extracted_tilemaps.iter()
    {
        let chunks = chunk_storage.get_chunk_storage(&UVec4::new(0, 0, 0, entity.id()));
        for chunk in chunks.values_mut() {
            chunk.texture = texture.clone();
            chunk.map_size = *map_size;
            chunk.texture_size = (*texture_size).into();
            chunk.spacing = (*spacing).into();
            chunk.visible = visibility.is_visible();
            chunk.frustum_culling = **frustum_culling;
            chunk.update_geometry(
                (*global_transform).into(),
                *grid_size,
                *tile_size,
                *map_type,
            );
        }
    }

    for tilemap in extracted_tilemap_textures.iter() {
        let texture_size: Vec2 = tilemap.texture_size.into();
        let chunks =
            chunk_storage.get_chunk_storage(&UVec4::new(0, 0, 0, tilemap.tilemap_id.0.id()));
        for chunk in chunks.values_mut() {
            chunk.texture_size = texture_size;
        }
    }

    mesh_uniforms.clear();
    tilemap_uniforms.clear();

    for chunk in chunk_storage.iter_mut() {
        if !chunk.visible {
            trace!("Visibility culled chunk: {:?}", chunk.get_index());
            continue;
        }

        if chunk.frustum_culling
            && !extracted_frustum_query
                .iter()
                .any(|frustum| chunk.intersects_frustum(frustum))
        {
            trace!("Frustum culled chunk: {:?}", chunk.get_index());
            continue;
        }
        trace!("Preparing chunk: {:?}", chunk.get_index());

        chunk.prepare(&render_device);

        let mut chunk_uniform: TilemapUniformData = chunk.into();
        chunk_uniform.time = **seconds_since_startup;

        commands
            .spawn()
            .insert(chunk.texture.0.clone_weak())
            .insert(chunk.get_transform())
            .insert(ChunkId(chunk.get_index()))
            .insert(chunk.get_map_type())
            .insert(TilemapId(Entity::from_raw(chunk.tilemap_id)))
            .insert(DynamicUniformIndex::<MeshUniform> {
                index: mesh_uniforms.push(MeshUniform {
                    transform: chunk.get_transform_matrix(),
                }),
                marker: PhantomData,
            })
            .insert(DynamicUniformIndex::<TilemapUniformData> {
                index: tilemap_uniforms.push(chunk_uniform),
                marker: PhantomData,
            });
    }

    mesh_uniforms.write_buffer(&render_device, &render_queue);
    tilemap_uniforms.write_buffer(&render_device, &render_queue);
}

pub fn prepare_removal(
    mut chunk_storage: ResMut<RenderChunk2dStorage>,
    removed_tiles: Query<&ExtractedRemovedTile>,
    removed_maps: Query<&ExtractedRemovedMap>,
) {
    for removed_tile in removed_tiles.iter() {
        chunk_storage.remove_tile_with_entity(removed_tile.entity)
    }

    for removed_map in removed_maps.iter() {
        chunk_storage.remove_map(removed_map.entity);
    }
}<|MERGE_RESOLUTION|>--- conflicted
+++ resolved
@@ -80,13 +80,8 @@
         ) = extracted_tilemaps.get(tile.tilemap_id.0).unwrap();
 
         let chunk_data = UVec4::new(
-<<<<<<< HEAD
-            chunk_index.x * scale.x as u32,
-            chunk_index.y * scale.y as u32,
-=======
-            chunk_pos.x,
-            chunk_pos.y,
->>>>>>> 3af8b959
+            chunk_index.x,
+            chunk_index.y,
             transform.translation().z as u32,
             tile.tilemap_id.0.id(),
         );
